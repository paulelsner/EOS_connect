--- conflicted
+++ resolved
@@ -1,5 +1 @@
-<<<<<<< HEAD
-__version__ = '0.1.0.81-develop'
-=======
-__version__ = '0.1.18'
->>>>>>> a4655550
+__version__ = '0.1.18'