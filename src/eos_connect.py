"""
This module fetches energy data from OpenHAB, processes it, and creates a load profile.
"""

import os
import sys
from datetime import datetime, timedelta
import time
import logging
import json
import threading
<<<<<<< HEAD
=======
import sched
>>>>>>> f255878d
import pytz
import requests
from flask import Flask, Response, render_template_string
from gevent.pywsgi import WSGIServer
from config import ConfigManager
from interfaces.base_control import BaseControl
from interfaces.load_interface import LoadInterface
from interfaces.battery_interface import BatteryInterface
from interfaces.inverter_fronius import FroniusWR
from interfaces.evcc_interface import EvccInterface
from interfaces.eos_interface import EosInterface
from interfaces.price_interface import PriceInterface

EOS_TGT_DURATION = 48
EOS_API_GET_PV_FORECAST = "https://api.akkudoktor.net/forecast"
<<<<<<< HEAD
=======
AKKUDOKTOR_API_PRICES = "https://api.akkudoktor.net/prices"
TIBBER_API = "https://api.tibber.com/v1-beta/gql"
>>>>>>> f255878d


###################################################################################################
# Custom formatter to use the configured timezone
class TimezoneFormatter(logging.Formatter):
    """
    A custom logging formatter that formats log timestamps according to a specified timezone.
    """

    def __init__(self, fmt=None, datefmt=None, tz=None):
        super().__init__(fmt, datefmt)
        self.tz = tz

    def formatTime(self, record, datefmt=None):
        # Convert the record's timestamp to the configured timezone
        record_time = datetime.fromtimestamp(record.created, self.tz)
        return record_time.strftime(datefmt or self.default_time_format)


<<<<<<< HEAD
###################################################################################################
LOGLEVEL = logging.DEBUG  # start before reading the config file
logger = logging.getLogger(__name__)
formatter = logging.Formatter(
    "%(asctime)s %(levelname)s %(message)s", "%Y-%m-%d %H:%M:%S"
)
streamhandler = logging.StreamHandler(sys.stdout)

streamhandler.setFormatter(formatter)
logger.addHandler(streamhandler)
logger.setLevel(LOGLEVEL)
logger.info("[Main] Starting eos_connect")
###################################################################################################
base_path = os.path.dirname(os.path.abspath(__file__))
# get param to set a specific path
if len(sys.argv) > 1:
    current_dir = sys.argv[1]
else:
    current_dir = base_path
###################################################################################################
config_manager = ConfigManager(current_dir)
time_zone = pytz.timezone(config_manager.config["time_zone"])

LOGLEVEL = config_manager.config["log_level"].upper()
logger.setLevel(LOGLEVEL)
formatter = TimezoneFormatter(
    "%(asctime)s %(levelname)s %(message)s", "%Y-%m-%d %H:%M:%S", tz=time_zone
)
streamhandler.setFormatter(formatter)
logger.info(
    "[Main] set user defined time zone to %s and loglevel to %s",
    config_manager.config["time_zone"],
    LOGLEVEL,
)
# initialize eos interface
eos_interface = EosInterface(
    eos_server=config_manager.config["eos"]["server"],
    eos_port=config_manager.config["eos"]["port"],
    timezone=time_zone,
)
# initialize base control
base_control = BaseControl(config_manager.config, time_zone)
# initialize the inverter interface
inverter_interface = None
if config_manager.config["inverter"]["type"] == "fronius_gen24":
    inverter_config = {
        "address": config_manager.config["inverter"]["address"],
        "max_grid_charge_rate": config_manager.config["inverter"][
            "max_grid_charge_rate"
        ],
        "max_pv_charge_rate": config_manager.config["inverter"]["max_pv_charge_rate"],
        "user": config_manager.config["inverter"]["user"],
        "password": config_manager.config["inverter"]["password"],
    }
    inverter_interface = FroniusWR(inverter_config)
else:
    logger.info(
        "[Inverter] Inverter type %s - no external connection."
        + " Changing to show only mode.",
        config_manager.config["inverter"]["type"],
    )


# callback function for evcc interface
def charging_state_callback(new_state):
    """
    Callback function that gets triggered when the charging state changes.
    """
    logger.info("[MAIN] EVCC Event - Charging state changed to: %s", new_state)
    change_control_state()


evcc_interface = EvccInterface(
    url=config_manager.config["evcc"]["url"],
    update_interval=10,
    on_charging_state_change=charging_state_callback,
)

# intialize the load interface
load_interface = LoadInterface(
    config_manager.config.get("load", {}).get("source", ""),
    config_manager.config.get("load", {}).get("url", ""),
    config_manager.config.get("load", {}).get("load_sensor", ""),
    config_manager.config.get("load", {}).get("car_charge_load_sensor", ""),
    config_manager.config.get("load", {}).get("access_token", ""),
    time_zone,
)

battery_interface = BatteryInterface(
    config_manager.config.get("battery", {}).get("source", ""),
    config_manager.config.get("battery", {}).get("url", ""),
    config_manager.config.get("battery", {}).get("soc_sensor", ""),
    config_manager.config.get("battery", {}).get("access_token", ""),
    config_manager.config.get("battery", {}).get("max_charge_power_w", ""),
)

price_interface = PriceInterface(
    config_manager.config["price"]["source"],
    config_manager.config["price"]["token"],
    config_manager.config["price"]["feed_in_price"],
    config_manager.config["price"]["negative_price_switch"],
)
=======
# getting data
def get_prices(tgt_duration, start_time=None):
    """
    Retrieve prices based on the target duration and optional start time.

    This function fetches prices from different sources based on the configuration.
    It supports fetching prices from 'tibber' and 'default' sources.

    Args:
        tgt_duration (int): The target duration for which prices are to be fetched.
        start_time (datetime, optional): The start time from which prices are to be fetched.
        Defaults to None.

    Returns:
        list: A list of prices for the specified duration and start time. Returns an empty list
        if the price source is not supported.
    """
    if config_manager.config["price"]["source"] == "tibber":
        return get_prices_from_tibber(tgt_duration, start_time)
    if config_manager.config["price"]["source"] == "default":
        return get_prices_from_akkudoktor(tgt_duration, start_time)
    logger.error("[PRICES] Price source currently not supported.")
    return []


def get_prices_from_akkudoktor(tgt_duration, start_time=None):
    """
    Fetches and processes electricity prices for today and tomorrow.

    This function retrieves electricity prices for today and tomorrow from an API,
    processes the prices, and returns a list of prices for the specified duration starting
    from the specified start time. If tomorrow's prices are not available, today's prices are
    repeated for tomorrow.

    Args:
        tgt_duration (int): The target duration in hours for which the prices are needed.
        start_time (datetime, optional): The start time for fetching prices. Defaults to None.

    Returns:
        list: A list of electricity prices for the specified duration starting
              from the specified start time.
    """
    if config_manager.config["price"]["source"] != "default":
        logger.error(
            "[PRICES] Price source %s currently not supported.",
            config_manager.config["price"]["source"],
        )
        return []
    logger.debug("[PRICES] Fetching prices from akkudoktor ...")
    if start_time is None:
        start_time = datetime.now(time_zone).replace(minute=0, second=0, microsecond=0)
    current_hour = start_time.hour
    request_url = (
        AKKUDOKTOR_API_PRICES
        + "?start="
        + start_time.strftime("%Y-%m-%d")
        + "&end="
        + (start_time + timedelta(days=1)).strftime("%Y-%m-%d")
    )
    logger.debug("[PRICES] Requesting prices from akkudoktor: %s", request_url)
    try:
        response = requests.get(request_url, timeout=10)
        response.raise_for_status()
        data = response.json()
    except requests.exceptions.Timeout:
        logger.error(
            "[PRICES] Request timed out while fetching prices from akkudoktor."
        )
        return []
    except requests.exceptions.RequestException as e:
        logger.error(
            "[PRICES] Request failed while fetching prices from akkudoktor: %s", e
        )
        return []

    prices = []
    for price in data["values"]:
        prices.append(round(price["marketpriceEurocentPerKWh"] / 100000, 9))
        # logger.debug(
        #     "[Main] day 1 - price for %s -> %s", price["marketpriceEurocentPerKWh"],
        #       price["start"]
        # )

    if start_time is None:
        start_time = datetime.now(time_zone).replace(minute=0, second=0, microsecond=0)
    current_hour = start_time.hour
    extended_prices = prices[current_hour : current_hour + tgt_duration]

    if len(extended_prices) < tgt_duration:
        remaining_hours = tgt_duration - len(extended_prices)
        extended_prices.extend(prices[:remaining_hours])
    logger.info("[PRICES] Prices from AKKUDOKTOR fetched successfully.")
    return extended_prices


def get_prices_from_tibber(tgt_duration, start_time=None):
    """
    Fetches and processes electricity prices for today and tomorrow.

    This function retrieves electricity prices for today and tomorrow from a web service,
    processes the prices, and returns a list of prices for the specified duration starting
    from the specified start time. If tomorrow's prices are not available, today's prices are
    repeated for tomorrow.

    Args:
        tgt_duration (int): The target duration in hours for which the prices are needed.
        start_time (datetime, optional): The start time for fetching prices. Defaults to None.

    Returns:
        list: A list of electricity prices for the specified duration starting
              from the specified start time.
    """
    logger.debug("[PRICES] Prices fetching from TIBBER started")
    if config_manager.config["price"]["source"] != "tibber":
        logger.error("[PRICES] Price source currently not supported.")
        return []
    headers = {
        "Authorization": config_manager.config["price"]["token"],
        "Content-Type": "application/json",
    }
    query = """
    {
        viewer {
            homes {
                currentSubscription {
                    priceInfo {
                        today {
                            total
                            startsAt
                        }
                        tomorrow {
                            total
                            startsAt
                        }
                    }
                }
            }
        }
    }
    """
    try:
        response = requests.post(
            TIBBER_API, headers=headers, json={"query": query}, timeout=10
        )
        response.raise_for_status()
    except requests.exceptions.Timeout:
        logger.error("[PRICES] Request timed out while fetching prices from Tibber.")
        return []
    except requests.exceptions.RequestException as e:
        logger.error("[PRICES] Request failed while fetching prices from Tibber: %s", e)
        return []

    response.raise_for_status()
    data = response.json()
    if "errors" in data and data["errors"] is not None:
        logger.error(
            "[PRICES] Error fetching prices - tibber API response: %s",
            data["errors"][0]["message"],
        )
        return []

    today_prices = json.dumps(
        data["data"]["viewer"]["homes"][0]["currentSubscription"]["priceInfo"]["today"]
    )
    tomorrow_prices = json.dumps(
        data["data"]["viewer"]["homes"][0]["currentSubscription"]["priceInfo"][
            "tomorrow"
        ]
    )

    today_prices_json = json.loads(today_prices)
    tomorrow_prices_json = json.loads(tomorrow_prices)
    prices = []

    for price in today_prices_json:
        prices.append(round(price["total"] / 1000, 9))
        # logger.debug(
        #     "[Main] day 1 - price for %s -> %s", price["startsAt"], price["total"]
        # )
    if tomorrow_prices_json:
        for price in tomorrow_prices_json:
            prices.append(round(price["total"] / 1000, 9))
            # logger.debug(
            #     "[Main] day 2 - price for %s -> %s", price["startsAt"], price["total"]
            # )
    else:
        prices.extend(prices[:24])  # Repeat today's prices for tomorrow

    if start_time is None:
        start_time = datetime.now(time_zone).replace(minute=0, second=0, microsecond=0)
    current_hour = start_time.hour
    extended_prices = prices[current_hour : current_hour + tgt_duration]

    if len(extended_prices) < tgt_duration:
        remaining_hours = tgt_duration - len(extended_prices)
        extended_prices.extend(prices[:remaining_hours])
    logger.info("[PRICES] Prices from TIBBER fetched successfully.")
    return extended_prices

>>>>>>> f255878d

def create_forecast_request(pv_config_entry):
    """
    Creates a forecast request URL for the EOS server.
    """
    horizont_string = ""
    if pv_config_entry["horizont"] != "":
        horizont_string = "&horizont=" + str(pv_config_entry["horizont"])
    return (
        EOS_API_GET_PV_FORECAST
        + "?lat="
        + str(pv_config_entry["lat"])
        + "&lon="
        + str(pv_config_entry["lon"])
        + "&azimuth="
        + str(pv_config_entry["azimuth"])
        + "&tilt="
        + str(pv_config_entry["tilt"])
        + "&power="
        + str(pv_config_entry["power"])
        + "&powerInverter="
        + str(pv_config_entry["powerInverter"])
        + "&inverterEfficiency="
        + str(pv_config_entry["inverterEfficiency"])
        + horizont_string
    )


def get_pv_forecast(tgt_value="power", pv_config_entry=None, tgt_duration=24):
    """
    Fetches the PV forecast data from the EOS API and processes it to extract
    power and temperature values for the specified duration starting from the current hour.
    """
    if pv_config_entry is None:
        logger.error("[FORECAST] No PV config entry provided.")
        return []
    forecast_request_payload = create_forecast_request(pv_config_entry)
    # print(forecast_request_payload)
    try:
        response = requests.get(forecast_request_payload, timeout=10)
        response.raise_for_status()
        day_values = response.json()
        day_values = day_values["values"]
    except requests.exceptions.Timeout:
        logger.error("[FORECAST] Request timed out while fetching PV forecast.")
        return []
    except requests.exceptions.RequestException as e:
        logger.error("[FORECAST] Request failed while fetching PV forecast: %s", e)
        return []

    forecast_values = []
    # current_time = datetime.now(time_zone).astimezone()
    current_time = (
        datetime.now(time_zone)
        .replace(hour=0, minute=0, second=0, microsecond=0)
        .astimezone()
    )
    end_time = current_time + timedelta(hours=tgt_duration)

    for forecast_entry in day_values:
        for forecast in forecast_entry:
            entry_time = datetime.fromisoformat(forecast["datetime"]).astimezone()
            if current_time <= entry_time < end_time:
                value = forecast.get(tgt_value, 0)
                # if power is negative, set it to 0 (fixing wrong values form api)
                if tgt_value == "power" and value < 0:
                    value = 0
                forecast_values.append(value)
    request_type = "PV forecast"
    pv_config_name = "for " + pv_config_entry["name"]
    if tgt_value == "temperature":
        request_type = "Temperature forecast"
        pv_config_name = ""
    logger.info(
        "[FORECAST] %s fetched successfully %s",
        request_type,
        pv_config_name,
    )
    # fix for time changes e.g. western europe then fill or reduce the array to 48 values
    if len(forecast_values) > tgt_duration:
        forecast_values = forecast_values[:tgt_duration]
        logger.debug(
            "[FORECAST] Day of time change %s values reduced to %s for %s",
            request_type,
            tgt_duration,
            pv_config_name,
        )
    elif len(forecast_values) < tgt_duration:
        forecast_values.extend(
            [forecast_values[-1]] * (tgt_duration - len(forecast_values))
        )
        logger.debug(
            "[FORECAST] Day of time change %s values extended to %s for %s",
            request_type,
            tgt_duration,
            pv_config_name,
        )
    return forecast_values


def get_summarized_pv_forecast(tgt_duration=24):
    """
    requesting pv forecast freach config entry and summarize the values
    """
    forecast_values = []
    for config_entry in config_manager.config["pv_forecast"]:
        logger.debug("[FORECAST] fetching forecast for %s", config_entry["name"])
        forecast = get_pv_forecast("power", config_entry, tgt_duration)
        # print("values for " + config_entry+ " -> ")
        # print(forecast)
        if not forecast_values:
            forecast_values = forecast
        else:
            forecast_values = [x + y for x, y in zip(forecast_values, forecast)]
    return forecast_values


# summarize all date
def create_optimize_request():
    """
    Creates an optimization request payload for energy management systems.

    Args:
        api_version (str): The API version to use for the request. Defaults to "new".

    Returns:
        dict: A dictionary containing the payload for the optimization request.
    """

    def get_ems_data():
        return {
            "pv_prognose_wh": get_summarized_pv_forecast(EOS_TGT_DURATION),
            "strompreis_euro_pro_wh": price_interface.get_current_prices(),
            "einspeiseverguetung_euro_pro_wh": price_interface.get_current_feedin_prices(),
            "preis_euro_pro_wh_akku": 0,
            "gesamtlast": load_interface.get_load_profile(EOS_TGT_DURATION),
        }

    def get_pv_akku_data():
        akku_object = {
            "capacity_wh": config_manager.config["battery"]["capacity_wh"],
            "charging_efficiency": config_manager.config["battery"][
                "charge_efficiency"
            ],
            "discharging_efficiency": config_manager.config["battery"][
                "discharge_efficiency"
            ],
            "max_charge_power_w": config_manager.config["battery"][
                "max_charge_power_w"
            ],
<<<<<<< HEAD
            "initial_soc_percentage": round(
                battery_interface.battery_request_current_soc()
            ),
=======
            "initial_soc_percentage": round(battery_interface.battery_request_current_soc()),
>>>>>>> f255878d
            "min_soc_percentage": config_manager.config["battery"][
                "min_soc_percentage"
            ],
            "max_soc_percentage": config_manager.config["battery"][
                "max_soc_percentage"
            ],
        }
        if eos_interface.get_eos_version() == ">=2025-04-09":
            akku_object = {"device_id": "battery1", **akku_object}
        return akku_object

    def get_wechselrichter_data():
        wechselrichter_object = {
            "max_power_wh": config_manager.config["inverter"]["max_pv_charge_rate"],
        }
        if eos_interface.get_eos_version() == ">=2025-04-09":
            wechselrichter_object = {
                "device_id": "inverter1",
                **wechselrichter_object,
            }  # at top
            wechselrichter_object["battery_id"] = "battery1"  # at the bottom
        return wechselrichter_object

    def get_eauto_data():
        eauto_object = {
            "capacity_wh": 27000,
            "charging_efficiency": 0.90,
            "discharging_efficiency": 0.95,
            "max_charge_power_w": 7360,
            "initial_soc_percentage": 50,
            "min_soc_percentage": 5,
            "max_soc_percentage": 100,
        }
        if eos_interface.get_eos_version() == ">=2025-04-09":
            eauto_object = {"device_id": "ev1", **eauto_object}
        return eauto_object

    def get_dishwasher_data():
        dishwaser_object = {"consumption_wh": 1, "duration_h": 1}
        if eos_interface.get_eos_version() == ">=2025-04-09":
            dishwaser_object = {"device_id": "dishwasher1", **dishwaser_object}
        return dishwaser_object

    payload = {
        "ems": get_ems_data(),
        "pv_akku": get_pv_akku_data(),
        "inverter": get_wechselrichter_data(),
        "eauto": get_eauto_data(),
        "dishwasher": get_dishwasher_data(),
        "temperature_forecast": get_pv_forecast(
            tgt_value="temperature",
            pv_config_entry=config_manager.config["pv_forecast"][0],
            tgt_duration=EOS_TGT_DURATION,
        ),
        "start_solution": eos_interface.get_last_start_solution(),
    }
    logger.debug(
        "[Main] optimize request payload - startsolution: %s", payload["start_solution"]
    )
    return payload


class OptimizationScheduler:
<<<<<<< HEAD
    """
    A scheduler class that manages the periodic execution of an optimization process
    in a background thread. The class is responsible for starting, stopping, and
=======
    '''
    A scheduler class that manages the periodic execution of an optimization process
    in a background thread. The class is responsible for starting, stopping, and 
>>>>>>> f255878d
    managing the lifecycle of the optimization service.
    Attributes:
        update_interval (int): The interval in seconds between optimization runs.
        _update_thread (threading.Thread): The background thread running the optimization loop.
        _stop_event (threading.Event): An event used to signal the thread to stop.
    Methods:
        start_update_service():
        shutdown():
        _update_state_loop():
        run_optimization():
<<<<<<< HEAD
    """

=======
    '''
>>>>>>> f255878d
    def __init__(self, update_interval):
        self.update_interval = update_interval
        self._update_thread = None
        self._stop_event = threading.Event()
        self.start_update_service()

    def start_update_service(self):
        """
        Starts the background thread to periodically update the state.
        """
        if self._update_thread is None or not self._update_thread.is_alive():
            self._stop_event.clear()
            self._update_thread = threading.Thread(
                target=self._update_state_loop, daemon=True
            )
            self._update_thread.start()
            logger.info("[BATTERY-IF] Update service started.")

    def shutdown(self):
        """
        Stops the background thread and shuts down the update service.
        """
        if self._update_thread and self._update_thread.is_alive():
            self._stop_event.set()
            self._update_thread.join()
            logger.info("[OPTIMIZATION] Update service stopped.")

    def _update_state_loop(self):
        """
        The loop that runs in the background thread to update the state.
        """
        while not self._stop_event.is_set():
            try:
                self.run_optimization()
            except (requests.exceptions.RequestException, ValueError, KeyError) as e:
                logger.error("[BATTERY-IF] Error while updating state: %s", e)
                # Break the sleep interval into smaller chunks to allow immediate shutdown
            sleep_interval = self.update_interval
            while sleep_interval > 0:
                if self._stop_event.is_set():
                    return  # Exit immediately if stop event is set
                time.sleep(min(1, sleep_interval))  # Sleep in 1-second chunks
                sleep_interval -= 1

        self.start_update_service()

    def run_optimization(self):
        """
<<<<<<< HEAD
        Executes the optimization process by creating an optimization request,
        sending it to the EOS interface, processing the response, and scheduling
=======
        Executes the optimization process by creating an optimization request, 
        sending it to the EOS interface, processing the response, and scheduling 
>>>>>>> f255878d
        the next optimization run.
        The method performs the following steps:
        1. Logs the start of a new optimization run.
        2. Creates an optimization request in JSON format and saves it to a file.
        3. Sends the optimization request to the EOS interface and retrieves the response.
        4. Adds a timestamp to the response and saves it to a file.
<<<<<<< HEAD
        5. Extracts control data from the response and, if no error is detected,
           applies the control settings and updates the control state.
        6. Calculates the time for the next optimization run and logs the sleep duration.
        Raises:
            Any exceptions raised during file operations, JSON serialization,
            or EOS interface communication will propagate to the caller.
        Notes:
            - The method assumes the presence of global variables or objects such as
              `logger`, `base_path`, `eos_interface`, `config_manager`, and `time_zone`.
            - The `config_manager.config` dictionary is expected to contain the
              necessary configuration values for "eos.timeout" and "refresh_time".
        """
        logger.info("[Main] start new run")
        # update prices
        price_interface.update_prices(
            EOS_TGT_DURATION,
            datetime.now(time_zone).replace(hour=0, minute=0, second=0, microsecond=0),
        )
=======
        5. Extracts control data from the response and, if no error is detected, 
           applies the control settings and updates the control state.
        6. Calculates the time for the next optimization run and logs the sleep duration.
        Raises:
            Any exceptions raised during file operations, JSON serialization, 
            or EOS interface communication will propagate to the caller.
        Notes:
            - The method assumes the presence of global variables or objects such as 
              `logger`, `base_path`, `eos_interface`, `config_manager`, and `time_zone`.
            - The `config_manager.config` dictionary is expected to contain the 
              necessary configuration values for "eos.timeout" and "refresh_time".
        """
        logger.info("[Main] start new run")
>>>>>>> f255878d
        # create optimize request
        json_optimize_input = create_optimize_request()

        with open(
            base_path + "/json/optimize_request.json", "w", encoding="utf-8"
        ) as file:
            json.dump(json_optimize_input, file, indent=4)

        optimized_response = eos_interface.eos_set_optimize_request(
            json_optimize_input, config_manager.config["eos"]["timeout"]
        )
        optimized_response["timestamp"] = datetime.now(time_zone).isoformat()

        with open(
            base_path + "/json/optimize_response.json", "w", encoding="utf-8"
        ) as file:
            json.dump(optimized_response, file, indent=4)
        # +++++++++
        ac_charge_demand, dc_charge_demand, discharge_allowed, error = (
            eos_interface.examine_response_to_control_data(optimized_response)
        )
        if error is not True:
            setting_control_data(ac_charge_demand, dc_charge_demand, discharge_allowed)
            change_control_state()
        # +++++++++

        loop_now = datetime.now(time_zone)
        # Reset base to full minutes on the clock
        next_eval = loop_now.replace(microsecond=0)
        # Add the update interval to calculate the next evaluation time
        next_eval += timedelta(seconds=self.update_interval)
        sleeptime = (next_eval - loop_now).total_seconds()
        minutes, seconds = divmod(sleeptime, 60)
        logger.info(
            "[Main] Next optimization at %s. Sleeping for %d min %.0f seconds\n",
            next_eval.strftime("%H:%M:%S"),
            minutes,
            seconds,
        )


<<<<<<< HEAD
=======
###################################################################################################
LOGLEVEL = logging.DEBUG  # start before reading the config file
logger = logging.getLogger(__name__)
formatter = logging.Formatter(
    "%(asctime)s %(levelname)s %(message)s", "%Y-%m-%d %H:%M:%S"
)
streamhandler = logging.StreamHandler(sys.stdout)

streamhandler.setFormatter(formatter)
logger.addHandler(streamhandler)
logger.setLevel(LOGLEVEL)
logger.info("[Main] Starting eos_connect")
###################################################################################################
base_path = os.path.dirname(os.path.abspath(__file__))
# get param to set a specific path
if len(sys.argv) > 1:
    current_dir = sys.argv[1]
else:
    current_dir = base_path
###################################################################################################
config_manager = ConfigManager(current_dir)
time_zone = pytz.timezone(config_manager.config["time_zone"])

LOGLEVEL = config_manager.config["log_level"].upper()
logger.setLevel(LOGLEVEL)
formatter = TimezoneFormatter(
    "%(asctime)s %(levelname)s %(message)s", "%Y-%m-%d %H:%M:%S", tz=time_zone
)
streamhandler.setFormatter(formatter)
logger.info(
    "[Main] set user defined time zone to %s and loglevel to %s",
    config_manager.config["time_zone"],
    LOGLEVEL,
)
# initialize eos interface
eos_interface = EosInterface(
    eos_server=config_manager.config["eos"]["server"],
    eos_port=config_manager.config["eos"]["port"],
    timezone=time_zone,
)
# initialize base control
base_control = BaseControl(config_manager.config, time_zone)
# initialize the inverter interface
inverter_interface = None
if config_manager.config["inverter"]["type"] == "fronius_gen24":
    inverter_config = {
        "address": config_manager.config["inverter"]["address"],
        "max_grid_charge_rate": config_manager.config["inverter"][
            "max_grid_charge_rate"
        ],
        "max_pv_charge_rate": config_manager.config["inverter"]["max_pv_charge_rate"],
        "user": config_manager.config["inverter"]["user"],
        "password": config_manager.config["inverter"]["password"],
    }
    inverter_interface = FroniusWR(inverter_config)
else:
    logger.info(
        "[Inverter] Inverter type %s - no external connection."
        + " Changing to show only mode.",
        config_manager.config["inverter"]["type"],
    )

>>>>>>> f255878d
optimization_scheduler = OptimizationScheduler(
    config_manager.config["refresh_time"] * 60  # convert to seconds
)


<<<<<<< HEAD
=======
# callback function for evcc interface
def charging_state_callback(new_state):
    """
    Callback function that gets triggered when the charging state changes.
    """
    logger.info("[MAIN] EVCC Event - Charging state changed to: %s", new_state)
    change_control_state()


evcc_interface = EvccInterface(
    url=config_manager.config["evcc"]["url"],
    update_interval=10,
    on_charging_state_change=charging_state_callback,
)

# time.sleep(120)

# evcc_interface.shutdown()

# sys.exit(0)

# intialize the load interface
load_interface = LoadInterface(
    config_manager.config.get("load", {}).get("source", ""),
    config_manager.config.get("load", {}).get("url", ""),
    config_manager.config.get("load", {}).get("load_sensor", ""),
    config_manager.config.get("load", {}).get("car_charge_load_sensor", ""),
    config_manager.config.get("load", {}).get("access_token", ""),
    time_zone,
)

battery_interface = BatteryInterface(
    config_manager.config.get("battery", {}).get("source", ""),
    config_manager.config.get("battery", {}).get("url", ""),
    config_manager.config.get("battery", {}).get("soc_sensor", ""),
    config_manager.config.get("battery", {}).get("access_token", ""),
)


>>>>>>> f255878d
def setting_control_data(ac_charge_demand_rel, dc_charge_demand_rel, discharge_allowed):
    """
    Process the optimized response from EOS and update the load interface.

    Args:
        ac_charge_demand_rel (float): The relative AC charge demand.
        dc_charge_demand_rel (float): The relative DC charge demand.
        discharge_allowed (bool): Whether discharge is allowed (True/False).
    """
    base_control.set_current_ac_charge_demand(ac_charge_demand_rel)
    base_control.set_current_dc_charge_demand(dc_charge_demand_rel)
    base_control.set_current_discharge_allowed(bool(discharge_allowed))
    # set the current battery state of charge
    base_control.set_current_battery_soc(battery_interface.get_current_soc())


def change_control_state():
    """
    Adjusts the control state of the inverter based on the current overall state.

    This function checks the current overall state of the inverter and performs
    the corresponding action. The possible states and their actions are:
    - MODE_CHARGE_FROM_GRID (state 0): Sets the inverter to charge from the grid
      with the specified AC charge demand.
    - MODE_AVOID_DISCHARGE (state 1): Sets the inverter to avoid discharge.
    - MODE_DISCHARGE_ALLOWED (state 2): Sets the inverter to allow discharge.
    - Uninitialized state (state < 0): Logs a warning indicating that the inverter
      mode is not initialized yet.

    Returns:
        bool: True if the state was changed recently and an action was performed,
              False otherwise.
    """
    inverter_en = False
    if config_manager.config["inverter"]["type"] == "fronius_gen24":
        inverter_en = True

    # getting the current charging state from evcc
    base_control.set_current_evcc_charging_state(evcc_interface.get_charging_state())

    # Check if the overall state of the inverter was changed recently
    if base_control.was_overall_state_changed_recently(180):
        logger.debug("[Main] Overall state changed recently")
        # MODE_CHARGE_FROM_GRID
        if base_control.get_current_overall_state() == 0:
            # get the current ac charge demand and set it to the inverter according
            # to the max dynamic charge power of the battery based on SOC
            tgt_charge_power = min(
                base_control.get_current_ac_charge_demand(),
                round(battery_interface.get_max_charge_power_dyn())
            )
            if inverter_en:
                inverter_interface.set_mode_force_charge(tgt_charge_power)
            logger.info(
                "[Main] Inverter mode set to charge from grid with %s W (_____|||||_____)",
                tgt_charge_power,
            )
        # MODE_AVOID_DISCHARGE
        elif base_control.get_current_overall_state() == 1:
            if inverter_en:
                inverter_interface.set_mode_avoid_discharge()
            logger.info("[Main] Inverter mode set to AVOID discharge (_____-----_____)")
        # MODE_DISCHARGE_ALLOWED
        elif base_control.get_current_overall_state() == 2:
            if inverter_en:
                inverter_interface.set_mode_allow_discharge()
            logger.info("[Main] Inverter mode set to ALLOW discharge (_____+++++_____)")
        elif base_control.get_current_overall_state() < 0:
            logger.warning("[Main] Inverter mode not initialized yet")
        return True
    # Log the current state if no recent changes were made
    state_mapping = {
        0: "charge from grid",
        1: "avoid discharge",
        2: "allow discharge",
    }
    current_state = base_control.get_current_overall_state()
    logger.info(
        "[Main] Overall state not changed recently"
        + " - remaining in current state: %s  (_____OOOOO_____)",
        state_mapping.get(current_state, "unknown state"),
    )
    return False


# web server
app = Flask(__name__)


@app.route("/", methods=["GET"])
def main_page():
    """
    Renders the main page of the web application.

    This function reads the content of the 'index.html' file located in the 'web' directory
    and returns it as a rendered template string.
    """
    with open(base_path + "/web/index.html", "r", encoding="utf-8") as html_file:
        return render_template_string(html_file.read())


@app.route("/style.css", methods=["GET"])
def style_css():
    """
    Serves the CSS file for styling the web application.

    This function reads the content of the 'style.css' file located in the 'web' directory
    and returns it as a response with the appropriate content type.
    """
    with open(base_path + "/web/style.css", "r", encoding="utf-8") as css_file:
        return Response(css_file.read(), content_type="text/css")


@app.route("/json/optimize_request.json", methods=["GET"])
def get_optimize_request():
    """
    Returns the content of the 'optimize_request.json' file as a JSON response.
    """
    try:
        with open(
            base_path + "/json/optimize_request.json", "r", encoding="utf-8"
        ) as json_file:
            return Response(json_file.read(), content_type="application/json")
    except FileNotFoundError as e:
        logger.error(
            "[Main] File not found error while reading optimize_request.json: %s", e
        )
        return json.dumps({"error": "optimize_request.json file not found"})
    except json.JSONDecodeError as e:
        logger.error(
            "[Main] JSON decode error while reading optimize_request.json: %s", e
        )
        return json.dumps({"error": "Invalid JSON format in optimize_request.json"})
    except OSError as e:
        logger.error("[Main] OS error while reading optimize_request.json: %s", e)
        return json.dumps({"error": str(e)})


@app.route("/json/optimize_response.json", methods=["GET"])
def get_optimize_response():
    """
    Returns the content of the 'optimize_response.json' file as a JSON response.
    """
    try:
        with open(
            base_path + "/json/optimize_response.json", "r", encoding="utf-8"
        ) as json_file:
            return json_file.read()
    except FileNotFoundError:
        default_response = {
            "ac_charge": [],
            "dc_charge": [],
            "discharge_allowed": [],
            "eautocharge_hours_float": None,
            "result": {},
            "eauto_obj": {},
            "start_solution": [],
            "washingstart": 0,
            "timestamp": datetime.now(time_zone).isoformat(),
        }
        return Response(json.dumps(default_response), content_type="application/json")


@app.route("/json/current_controls.json", methods=["GET"])
def serve_current_demands():
    """
    Returns the current demands for AC and DC charging as a JSON response.
    """
    current_ac_charge_demand = base_control.get_current_ac_charge_demand()
    current_dc_charge_demand = base_control.get_current_dc_charge_demand()
    current_discharge_allowed = base_control.get_current_discharge_allowed()
    current_inverter_mode = base_control.get_current_overall_state(False)
    current_battery_soc = battery_interface.get_current_soc()
    base_control.set_current_battery_soc(current_battery_soc)
    response_data = {
        "current_states": {
            "current_ac_charge_demand": current_ac_charge_demand,
            "current_dc_charge_demand": current_dc_charge_demand,
            "current_discharge_allowed": current_discharge_allowed,
            "inverter_mode": current_inverter_mode,
            "evcc_charging_state": base_control.get_current_evcc_charging_state(),
        },
        "battery_soc": current_battery_soc,
<<<<<<< HEAD
        "battery_max_charge_power_dyn": battery_interface.get_max_charge_power_dyn(),
=======
>>>>>>> f255878d
        "timestamp": datetime.now(time_zone).isoformat(),
    }
    return Response(json.dumps(response_data), content_type="application/json")


if __name__ == "__main__":
<<<<<<< HEAD
=======
    # initial config
    # set_config_value("latitude", 48.812)
    # set_config_value("longitude", 8.907)

    # set_config_value("measurement_load0_name", "Household")
    # set_config_value("loadakkudoktor_year_energy", 4600)

    # # set_config_value("pvforecast_provider", "PVForecastAkkudoktor")
    # set_config_value("pvforecast_provider", "PVForecast")
    # set_config_value("pvforecast0_surface_tilt", 31)
    # set_config_value("pvforecast0_surface_azimuth", 13)
    # set_config_value("pvforecast0_peakpower", 860.0)
    # set_config_value("pvforecast0_inverter_paco", 800)
    # # set_config_value("pvforecast0_userhorizon", [0,0])

    # # persist and update config
    # eos_save_config_to_config_file()

    # json_optimize_input = create_optimize_request()

    # with open(
    #     base_path + "/json/optimize_request.json", "w", encoding="utf-8"
    # ) as file:
    #     json.dump(json_optimize_input, file, indent=4)

    # optimized_response = eos_interface.eos_set_optimize_request(
    #     json_optimize_input, config_manager.config["eos"]["timeout"]
    # )
    # optimized_response["timestamp"] = datetime.now(time_zone).isoformat()

    # with open(
    #     base_path + "/json/optimize_response.json", "w", encoding="utf-8"
    # ) as file:
    #     json.dump(optimized_response, file, indent=4)

    # time.sleep(30)

    # evcc_interface.shutdown()
    # battery_interface.shutdown()
    # if (
    #     config_manager.config["inverter"]["type"] == "fronius_gen24"
    #     and inverter_interface is not None
    # ):
    #     inverter_interface.shutdown()

    # sys.exit()
>>>>>>> f255878d

    http_server = WSGIServer(
        ("0.0.0.0", config_manager.config["eos_connect_web_port"]),
        app,
        log=None,
        error_log=logger,
    )

    try:
        http_server.serve_forever()
    except KeyboardInterrupt:
        logger.info("[Main] Shutting down EOS connect")
        optimization_scheduler.shutdown()
        http_server.stop()
        logger.info("[Main] HTTP server stopped")

        # restore the old config
        if (
            config_manager.config["inverter"]["type"] == "fronius_gen24"
            and inverter_interface is not None
        ):
            inverter_interface.shutdown()
        evcc_interface.shutdown()
        battery_interface.shutdown()
        logger.info("[Main] Server stopped")
    finally:
        logger.info("[Main] Cleanup complete. Exiting.")
        sys.exit(0)<|MERGE_RESOLUTION|>--- conflicted
+++ resolved
@@ -9,10 +9,6 @@
 import logging
 import json
 import threading
-<<<<<<< HEAD
-=======
-import sched
->>>>>>> f255878d
 import pytz
 import requests
 from flask import Flask, Response, render_template_string
@@ -28,11 +24,6 @@
 
 EOS_TGT_DURATION = 48
 EOS_API_GET_PV_FORECAST = "https://api.akkudoktor.net/forecast"
-<<<<<<< HEAD
-=======
-AKKUDOKTOR_API_PRICES = "https://api.akkudoktor.net/prices"
-TIBBER_API = "https://api.tibber.com/v1-beta/gql"
->>>>>>> f255878d
 
 
 ###################################################################################################
@@ -52,7 +43,6 @@
         return record_time.strftime(datefmt or self.default_time_format)
 
 
-<<<<<<< HEAD
 ###################################################################################################
 LOGLEVEL = logging.DEBUG  # start before reading the config file
 logger = logging.getLogger(__name__)
@@ -155,207 +145,6 @@
     config_manager.config["price"]["feed_in_price"],
     config_manager.config["price"]["negative_price_switch"],
 )
-=======
-# getting data
-def get_prices(tgt_duration, start_time=None):
-    """
-    Retrieve prices based on the target duration and optional start time.
-
-    This function fetches prices from different sources based on the configuration.
-    It supports fetching prices from 'tibber' and 'default' sources.
-
-    Args:
-        tgt_duration (int): The target duration for which prices are to be fetched.
-        start_time (datetime, optional): The start time from which prices are to be fetched.
-        Defaults to None.
-
-    Returns:
-        list: A list of prices for the specified duration and start time. Returns an empty list
-        if the price source is not supported.
-    """
-    if config_manager.config["price"]["source"] == "tibber":
-        return get_prices_from_tibber(tgt_duration, start_time)
-    if config_manager.config["price"]["source"] == "default":
-        return get_prices_from_akkudoktor(tgt_duration, start_time)
-    logger.error("[PRICES] Price source currently not supported.")
-    return []
-
-
-def get_prices_from_akkudoktor(tgt_duration, start_time=None):
-    """
-    Fetches and processes electricity prices for today and tomorrow.
-
-    This function retrieves electricity prices for today and tomorrow from an API,
-    processes the prices, and returns a list of prices for the specified duration starting
-    from the specified start time. If tomorrow's prices are not available, today's prices are
-    repeated for tomorrow.
-
-    Args:
-        tgt_duration (int): The target duration in hours for which the prices are needed.
-        start_time (datetime, optional): The start time for fetching prices. Defaults to None.
-
-    Returns:
-        list: A list of electricity prices for the specified duration starting
-              from the specified start time.
-    """
-    if config_manager.config["price"]["source"] != "default":
-        logger.error(
-            "[PRICES] Price source %s currently not supported.",
-            config_manager.config["price"]["source"],
-        )
-        return []
-    logger.debug("[PRICES] Fetching prices from akkudoktor ...")
-    if start_time is None:
-        start_time = datetime.now(time_zone).replace(minute=0, second=0, microsecond=0)
-    current_hour = start_time.hour
-    request_url = (
-        AKKUDOKTOR_API_PRICES
-        + "?start="
-        + start_time.strftime("%Y-%m-%d")
-        + "&end="
-        + (start_time + timedelta(days=1)).strftime("%Y-%m-%d")
-    )
-    logger.debug("[PRICES] Requesting prices from akkudoktor: %s", request_url)
-    try:
-        response = requests.get(request_url, timeout=10)
-        response.raise_for_status()
-        data = response.json()
-    except requests.exceptions.Timeout:
-        logger.error(
-            "[PRICES] Request timed out while fetching prices from akkudoktor."
-        )
-        return []
-    except requests.exceptions.RequestException as e:
-        logger.error(
-            "[PRICES] Request failed while fetching prices from akkudoktor: %s", e
-        )
-        return []
-
-    prices = []
-    for price in data["values"]:
-        prices.append(round(price["marketpriceEurocentPerKWh"] / 100000, 9))
-        # logger.debug(
-        #     "[Main] day 1 - price for %s -> %s", price["marketpriceEurocentPerKWh"],
-        #       price["start"]
-        # )
-
-    if start_time is None:
-        start_time = datetime.now(time_zone).replace(minute=0, second=0, microsecond=0)
-    current_hour = start_time.hour
-    extended_prices = prices[current_hour : current_hour + tgt_duration]
-
-    if len(extended_prices) < tgt_duration:
-        remaining_hours = tgt_duration - len(extended_prices)
-        extended_prices.extend(prices[:remaining_hours])
-    logger.info("[PRICES] Prices from AKKUDOKTOR fetched successfully.")
-    return extended_prices
-
-
-def get_prices_from_tibber(tgt_duration, start_time=None):
-    """
-    Fetches and processes electricity prices for today and tomorrow.
-
-    This function retrieves electricity prices for today and tomorrow from a web service,
-    processes the prices, and returns a list of prices for the specified duration starting
-    from the specified start time. If tomorrow's prices are not available, today's prices are
-    repeated for tomorrow.
-
-    Args:
-        tgt_duration (int): The target duration in hours for which the prices are needed.
-        start_time (datetime, optional): The start time for fetching prices. Defaults to None.
-
-    Returns:
-        list: A list of electricity prices for the specified duration starting
-              from the specified start time.
-    """
-    logger.debug("[PRICES] Prices fetching from TIBBER started")
-    if config_manager.config["price"]["source"] != "tibber":
-        logger.error("[PRICES] Price source currently not supported.")
-        return []
-    headers = {
-        "Authorization": config_manager.config["price"]["token"],
-        "Content-Type": "application/json",
-    }
-    query = """
-    {
-        viewer {
-            homes {
-                currentSubscription {
-                    priceInfo {
-                        today {
-                            total
-                            startsAt
-                        }
-                        tomorrow {
-                            total
-                            startsAt
-                        }
-                    }
-                }
-            }
-        }
-    }
-    """
-    try:
-        response = requests.post(
-            TIBBER_API, headers=headers, json={"query": query}, timeout=10
-        )
-        response.raise_for_status()
-    except requests.exceptions.Timeout:
-        logger.error("[PRICES] Request timed out while fetching prices from Tibber.")
-        return []
-    except requests.exceptions.RequestException as e:
-        logger.error("[PRICES] Request failed while fetching prices from Tibber: %s", e)
-        return []
-
-    response.raise_for_status()
-    data = response.json()
-    if "errors" in data and data["errors"] is not None:
-        logger.error(
-            "[PRICES] Error fetching prices - tibber API response: %s",
-            data["errors"][0]["message"],
-        )
-        return []
-
-    today_prices = json.dumps(
-        data["data"]["viewer"]["homes"][0]["currentSubscription"]["priceInfo"]["today"]
-    )
-    tomorrow_prices = json.dumps(
-        data["data"]["viewer"]["homes"][0]["currentSubscription"]["priceInfo"][
-            "tomorrow"
-        ]
-    )
-
-    today_prices_json = json.loads(today_prices)
-    tomorrow_prices_json = json.loads(tomorrow_prices)
-    prices = []
-
-    for price in today_prices_json:
-        prices.append(round(price["total"] / 1000, 9))
-        # logger.debug(
-        #     "[Main] day 1 - price for %s -> %s", price["startsAt"], price["total"]
-        # )
-    if tomorrow_prices_json:
-        for price in tomorrow_prices_json:
-            prices.append(round(price["total"] / 1000, 9))
-            # logger.debug(
-            #     "[Main] day 2 - price for %s -> %s", price["startsAt"], price["total"]
-            # )
-    else:
-        prices.extend(prices[:24])  # Repeat today's prices for tomorrow
-
-    if start_time is None:
-        start_time = datetime.now(time_zone).replace(minute=0, second=0, microsecond=0)
-    current_hour = start_time.hour
-    extended_prices = prices[current_hour : current_hour + tgt_duration]
-
-    if len(extended_prices) < tgt_duration:
-        remaining_hours = tgt_duration - len(extended_prices)
-        extended_prices.extend(prices[:remaining_hours])
-    logger.info("[PRICES] Prices from TIBBER fetched successfully.")
-    return extended_prices
-
->>>>>>> f255878d
 
 def create_forecast_request(pv_config_entry):
     """
@@ -506,13 +295,9 @@
             "max_charge_power_w": config_manager.config["battery"][
                 "max_charge_power_w"
             ],
-<<<<<<< HEAD
             "initial_soc_percentage": round(
                 battery_interface.battery_request_current_soc()
             ),
-=======
-            "initial_soc_percentage": round(battery_interface.battery_request_current_soc()),
->>>>>>> f255878d
             "min_soc_percentage": config_manager.config["battery"][
                 "min_soc_percentage"
             ],
@@ -576,15 +361,9 @@
 
 
 class OptimizationScheduler:
-<<<<<<< HEAD
     """
     A scheduler class that manages the periodic execution of an optimization process
     in a background thread. The class is responsible for starting, stopping, and
-=======
-    '''
-    A scheduler class that manages the periodic execution of an optimization process
-    in a background thread. The class is responsible for starting, stopping, and 
->>>>>>> f255878d
     managing the lifecycle of the optimization service.
     Attributes:
         update_interval (int): The interval in seconds between optimization runs.
@@ -595,12 +374,8 @@
         shutdown():
         _update_state_loop():
         run_optimization():
-<<<<<<< HEAD
-    """
-
-=======
-    '''
->>>>>>> f255878d
+    """
+
     def __init__(self, update_interval):
         self.update_interval = update_interval
         self._update_thread = None
@@ -649,20 +424,14 @@
 
     def run_optimization(self):
         """
-<<<<<<< HEAD
         Executes the optimization process by creating an optimization request,
         sending it to the EOS interface, processing the response, and scheduling
-=======
-        Executes the optimization process by creating an optimization request, 
-        sending it to the EOS interface, processing the response, and scheduling 
->>>>>>> f255878d
         the next optimization run.
         The method performs the following steps:
         1. Logs the start of a new optimization run.
         2. Creates an optimization request in JSON format and saves it to a file.
         3. Sends the optimization request to the EOS interface and retrieves the response.
         4. Adds a timestamp to the response and saves it to a file.
-<<<<<<< HEAD
         5. Extracts control data from the response and, if no error is detected,
            applies the control settings and updates the control state.
         6. Calculates the time for the next optimization run and logs the sleep duration.
@@ -681,21 +450,6 @@
             EOS_TGT_DURATION,
             datetime.now(time_zone).replace(hour=0, minute=0, second=0, microsecond=0),
         )
-=======
-        5. Extracts control data from the response and, if no error is detected, 
-           applies the control settings and updates the control state.
-        6. Calculates the time for the next optimization run and logs the sleep duration.
-        Raises:
-            Any exceptions raised during file operations, JSON serialization, 
-            or EOS interface communication will propagate to the caller.
-        Notes:
-            - The method assumes the presence of global variables or objects such as 
-              `logger`, `base_path`, `eos_interface`, `config_manager`, and `time_zone`.
-            - The `config_manager.config` dictionary is expected to contain the 
-              necessary configuration values for "eos.timeout" and "refresh_time".
-        """
-        logger.info("[Main] start new run")
->>>>>>> f255878d
         # create optimize request
         json_optimize_input = create_optimize_request()
 
@@ -737,118 +491,11 @@
         )
 
 
-<<<<<<< HEAD
-=======
-###################################################################################################
-LOGLEVEL = logging.DEBUG  # start before reading the config file
-logger = logging.getLogger(__name__)
-formatter = logging.Formatter(
-    "%(asctime)s %(levelname)s %(message)s", "%Y-%m-%d %H:%M:%S"
-)
-streamhandler = logging.StreamHandler(sys.stdout)
-
-streamhandler.setFormatter(formatter)
-logger.addHandler(streamhandler)
-logger.setLevel(LOGLEVEL)
-logger.info("[Main] Starting eos_connect")
-###################################################################################################
-base_path = os.path.dirname(os.path.abspath(__file__))
-# get param to set a specific path
-if len(sys.argv) > 1:
-    current_dir = sys.argv[1]
-else:
-    current_dir = base_path
-###################################################################################################
-config_manager = ConfigManager(current_dir)
-time_zone = pytz.timezone(config_manager.config["time_zone"])
-
-LOGLEVEL = config_manager.config["log_level"].upper()
-logger.setLevel(LOGLEVEL)
-formatter = TimezoneFormatter(
-    "%(asctime)s %(levelname)s %(message)s", "%Y-%m-%d %H:%M:%S", tz=time_zone
-)
-streamhandler.setFormatter(formatter)
-logger.info(
-    "[Main] set user defined time zone to %s and loglevel to %s",
-    config_manager.config["time_zone"],
-    LOGLEVEL,
-)
-# initialize eos interface
-eos_interface = EosInterface(
-    eos_server=config_manager.config["eos"]["server"],
-    eos_port=config_manager.config["eos"]["port"],
-    timezone=time_zone,
-)
-# initialize base control
-base_control = BaseControl(config_manager.config, time_zone)
-# initialize the inverter interface
-inverter_interface = None
-if config_manager.config["inverter"]["type"] == "fronius_gen24":
-    inverter_config = {
-        "address": config_manager.config["inverter"]["address"],
-        "max_grid_charge_rate": config_manager.config["inverter"][
-            "max_grid_charge_rate"
-        ],
-        "max_pv_charge_rate": config_manager.config["inverter"]["max_pv_charge_rate"],
-        "user": config_manager.config["inverter"]["user"],
-        "password": config_manager.config["inverter"]["password"],
-    }
-    inverter_interface = FroniusWR(inverter_config)
-else:
-    logger.info(
-        "[Inverter] Inverter type %s - no external connection."
-        + " Changing to show only mode.",
-        config_manager.config["inverter"]["type"],
-    )
-
->>>>>>> f255878d
 optimization_scheduler = OptimizationScheduler(
     config_manager.config["refresh_time"] * 60  # convert to seconds
 )
 
 
-<<<<<<< HEAD
-=======
-# callback function for evcc interface
-def charging_state_callback(new_state):
-    """
-    Callback function that gets triggered when the charging state changes.
-    """
-    logger.info("[MAIN] EVCC Event - Charging state changed to: %s", new_state)
-    change_control_state()
-
-
-evcc_interface = EvccInterface(
-    url=config_manager.config["evcc"]["url"],
-    update_interval=10,
-    on_charging_state_change=charging_state_callback,
-)
-
-# time.sleep(120)
-
-# evcc_interface.shutdown()
-
-# sys.exit(0)
-
-# intialize the load interface
-load_interface = LoadInterface(
-    config_manager.config.get("load", {}).get("source", ""),
-    config_manager.config.get("load", {}).get("url", ""),
-    config_manager.config.get("load", {}).get("load_sensor", ""),
-    config_manager.config.get("load", {}).get("car_charge_load_sensor", ""),
-    config_manager.config.get("load", {}).get("access_token", ""),
-    time_zone,
-)
-
-battery_interface = BatteryInterface(
-    config_manager.config.get("battery", {}).get("source", ""),
-    config_manager.config.get("battery", {}).get("url", ""),
-    config_manager.config.get("battery", {}).get("soc_sensor", ""),
-    config_manager.config.get("battery", {}).get("access_token", ""),
-)
-
-
->>>>>>> f255878d
 def setting_control_data(ac_charge_demand_rel, dc_charge_demand_rel, discharge_allowed):
     """
     Process the optimized response from EOS and update the load interface.
@@ -1023,6 +670,9 @@
     current_inverter_mode = base_control.get_current_overall_state(False)
     current_battery_soc = battery_interface.get_current_soc()
     base_control.set_current_battery_soc(current_battery_soc)
+    current_inverter_mode = base_control.get_current_overall_state(False)
+    current_battery_soc = battery_interface.get_current_soc()
+    base_control.set_current_battery_soc(current_battery_soc)
     response_data = {
         "current_states": {
             "current_ac_charge_demand": current_ac_charge_demand,
@@ -1032,65 +682,13 @@
             "evcc_charging_state": base_control.get_current_evcc_charging_state(),
         },
         "battery_soc": current_battery_soc,
-<<<<<<< HEAD
         "battery_max_charge_power_dyn": battery_interface.get_max_charge_power_dyn(),
-=======
->>>>>>> f255878d
         "timestamp": datetime.now(time_zone).isoformat(),
     }
     return Response(json.dumps(response_data), content_type="application/json")
 
 
 if __name__ == "__main__":
-<<<<<<< HEAD
-=======
-    # initial config
-    # set_config_value("latitude", 48.812)
-    # set_config_value("longitude", 8.907)
-
-    # set_config_value("measurement_load0_name", "Household")
-    # set_config_value("loadakkudoktor_year_energy", 4600)
-
-    # # set_config_value("pvforecast_provider", "PVForecastAkkudoktor")
-    # set_config_value("pvforecast_provider", "PVForecast")
-    # set_config_value("pvforecast0_surface_tilt", 31)
-    # set_config_value("pvforecast0_surface_azimuth", 13)
-    # set_config_value("pvforecast0_peakpower", 860.0)
-    # set_config_value("pvforecast0_inverter_paco", 800)
-    # # set_config_value("pvforecast0_userhorizon", [0,0])
-
-    # # persist and update config
-    # eos_save_config_to_config_file()
-
-    # json_optimize_input = create_optimize_request()
-
-    # with open(
-    #     base_path + "/json/optimize_request.json", "w", encoding="utf-8"
-    # ) as file:
-    #     json.dump(json_optimize_input, file, indent=4)
-
-    # optimized_response = eos_interface.eos_set_optimize_request(
-    #     json_optimize_input, config_manager.config["eos"]["timeout"]
-    # )
-    # optimized_response["timestamp"] = datetime.now(time_zone).isoformat()
-
-    # with open(
-    #     base_path + "/json/optimize_response.json", "w", encoding="utf-8"
-    # ) as file:
-    #     json.dump(optimized_response, file, indent=4)
-
-    # time.sleep(30)
-
-    # evcc_interface.shutdown()
-    # battery_interface.shutdown()
-    # if (
-    #     config_manager.config["inverter"]["type"] == "fronius_gen24"
-    #     and inverter_interface is not None
-    # ):
-    #     inverter_interface.shutdown()
-
-    # sys.exit()
->>>>>>> f255878d
 
     http_server = WSGIServer(
         ("0.0.0.0", config_manager.config["eos_connect_web_port"]),
